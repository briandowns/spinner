--- conflicted
+++ resolved
@@ -124,15 +124,11 @@
 				case <-s.stopChan:
 					return
 				default:
-<<<<<<< HEAD
 					fmt.Fprint(s.w, fmt.Sprintf("%s%s%s ", s.Prefix, s.color(s.chars[i]), s.Suffix))
-=======
-					out := fmt.Sprintf("%s%s%s ", s.Prefix, s.color(s.chars[i]), s.Suffix)
-					fmt.Fprint(s.w, out)
+					out := fmt.Sprintf("%s%s%s ", s.Prefix, s.chars[i], s.Suffix)
 					s.lastOutput = out
->>>>>>> 07369a2a
 					time.Sleep(s.Delay)
-					erase(s.w, fmt.Sprintf("%s%s%s ", s.Prefix, s.chars[i], s.Suffix))
+					erase(s.w, out)
 				}
 			}
 		}
