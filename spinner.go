--- conflicted
+++ resolved
@@ -372,10 +372,6 @@
 	s.mu.Lock()
 	s.color = color.New(colorAttributes...).SprintFunc()
 	s.mu.Unlock()
-<<<<<<< HEAD
-	//s.Restart()
-=======
->>>>>>> 5701b7ea
 	return nil
 }
 
