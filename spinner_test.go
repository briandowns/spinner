--- conflicted
+++ resolved
@@ -31,14 +31,7 @@
 // TestStart will verify a spinner can be started
 func TestStart(t *testing.T) {
 	s := New(CharSets[25], 100*time.Millisecond)
-<<<<<<< HEAD
 	s.Start()
-=======
->>>>>>> 637f8bc6
-	s.Start()
-	if err := s.Start(); err != nil {
-		fmt.Println(err)
-	}
 	time.Sleep(6 * time.Second)
 	s.Stop()
 	s = nil
@@ -68,15 +61,6 @@
 func TestReverse(t *testing.T) {
 	a := New(CharSets[10], 1*time.Second)
 	a.Start()
-<<<<<<< HEAD
-	time.Sleep(3 * time.Second)
-	a.Reverse()
-	a.Restart()
-	time.Sleep(3 * time.Second)
-	a.Reverse()
-	a.Restart()
-	time.Sleep(3 * time.Second)
-=======
 	time.Sleep(4 * time.Second)
 	a.Reverse()
 	a.Restart()
@@ -84,7 +68,6 @@
 	a.Reverse()
 	a.Restart()
 	time.Sleep(4 * time.Second)
->>>>>>> 637f8bc6
 	a.Stop()
 	a = nil
 }
