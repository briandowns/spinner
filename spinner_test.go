// Copyright 2014 Brian J. Downs
//
// Licensed under the Apache License, Version 2.0 (the "License");
// you may not use this file except in compliance with the License.
// You may obtain a copy of the License at
//
// http://www.apache.org/licenses/LICENSE-2.0
//
// Unless required by applicable law or agreed to in writing, software
// distributed under the License is distributed on an "AS IS" BASIS,
// WITHOUT WARRANTIES OR CONDITIONS OF ANY KIND, either express or implied.
// See the License for the specific language governing permissions and
// limitations under the License.

package spinner

import (
	"fmt"
	"reflect"
	"testing"
	"time"
)

// TestNew verifies that the returned instance is of the proper type
func TestNew(t *testing.T) {
	s := New(CharSets[1], 1*time.Second)
	if reflect.TypeOf(s).String() != "*spinner.Spinner" {
		t.Error("New returned incorrect type")
	}
}

// TestStart will verify a spinner can be started
func TestStart(t *testing.T) {
<<<<<<< HEAD
	s := New(CharSets[25], 500*time.Millisecond)
	s.Start()
=======
	s := New(CharSets[25], 100*time.Millisecond)
>>>>>>> 6eb422b3
	s.Start()
	time.Sleep(6 * time.Second)
	s.Stop()
	s = nil
}

// TestStop will verify a spinner can be stopped
func TestStop(t *testing.T) {
	p := New(CharSets[14], 100*time.Millisecond)
	p.Start()
	time.Sleep(6 * time.Second)
	p.Stop()
	p = nil
}

// TestRestart will verify a spinner can be stopped and started again
func TestRestart(t *testing.T) {
	s := New(CharSets[4], 1*time.Second)
	s.Start()
	time.Sleep(2 * time.Second)
	s.Restart()
	time.Sleep(2 * time.Second)
	s.Stop()
	s = nil
}

// TestReverse will verify that the given spinner can stop and start again reversed
func TestReverse(t *testing.T) {
	a := New(CharSets[10], 1*time.Second)
	a.Start()
	time.Sleep(6 * time.Second)
	a.Reverse()
	a.Restart()
	time.Sleep(6 * time.Second)
	a.Reverse()
	a.Restart()
	time.Sleep(6 * time.Second)
	a.Stop()
	a = nil
}

// TestUpdateSpeed verifies that the delay can be updated
func TestUpdateSpeed(t *testing.T) {
	s := New(CharSets[10], 1*time.Second)
	delay1 := s.Delay
	s.UpdateSpeed(3 * time.Second)
	delay2 := s.Delay
	if delay1 == delay2 {
		t.Error("update of speed failed")
	}
	s = nil
}

// TestUpdateCharSet verifies that character sets can be updated
func TestUpdateCharSet(t *testing.T) {
	s := New(CharSets[14], 1*time.Second)
	charSet1 := s.chars
	s.UpdateCharSet(CharSets[1])
	charSet2 := s.chars
	for i := range charSet1 {
		if charSet1[i] == charSet2[i] {
			t.Error("update of char set failed")
		}
	}
	s = nil
}

// TestGenerateNumberSequence verifies that a string slice of a spefic size is returned
func TestGenerateNumberSequence(t *testing.T) {
	elementCount := 100
	seq := GenerateNumberSequence(elementCount)
	if reflect.TypeOf(seq).String() != "[]string" {
		t.Error("received incorrect type in return from GenerateNumberSequence")
	}
	if len(seq) != elementCount {
		t.Error("number of elements in slice doesn't match expected count")
	}
}

func TestMultiple(t *testing.T) {
	fmt.Println("TestMultiple")
	a := New(CharSets[0], 100*time.Millisecond)
	b := New(CharSets[1], 250*time.Millisecond)
	a.Start()
	b.Start()
	time.Sleep(3 * time.Second)
	a.Stop()
	b.Stop()
}<|MERGE_RESOLUTION|>--- conflicted
+++ resolved
@@ -31,12 +31,7 @@
 
 // TestStart will verify a spinner can be started
 func TestStart(t *testing.T) {
-<<<<<<< HEAD
-	s := New(CharSets[25], 500*time.Millisecond)
-	s.Start()
-=======
 	s := New(CharSets[25], 100*time.Millisecond)
->>>>>>> 6eb422b3
 	s.Start()
 	time.Sleep(6 * time.Second)
 	s.Stop()
